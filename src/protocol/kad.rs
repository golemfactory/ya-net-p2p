--- conflicted
+++ resolved
@@ -199,7 +199,6 @@
     }
 }
 
-<<<<<<< HEAD
 impl<N, D> Handler<QueryKadStatus> for KadProtocol<N, D>
 where
     N: KeyLen + Unpin + 'static,
@@ -219,10 +218,7 @@
     }
 }
 
-impl<N, D> Handler<ProtocolCmd<Key<N>>> for KadProtocol<N, D>
-=======
 impl<N, D> Handler<ProtocolCmd> for KadProtocol<N, D>
->>>>>>> d2f56d4e
 where
     N: KeyLen + 'static,
     <N as ArrayLength<u8>>::ArrayType: Unpin,
