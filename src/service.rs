use crate::common::FlattenResult;
use crate::error::{DiscoveryError, Error, MessageError, NetworkError, SessionError};
use crate::event::*;
use crate::identity::{to_slot, IdentityManager, Slot};
use crate::packet::Packet;
use crate::protocol::{Protocol, ProtocolId};
use crate::session::Session;
use crate::transport::connection::{ConnectionManager, PendingConnection};
use crate::transport::{Address, Transport, TransportId};
<<<<<<< HEAD
use crate::{GetStatus, Result, StatusInfo};
=======
use crate::{Identity, Result};
>>>>>>> d2f56d4e
use actix::prelude::*;
use futures::{Future, FutureExt, StreamExt, TryFutureExt};
use hashbrown::{HashMap, HashSet};
use std::cell::RefCell;
use std::convert::identity;
use std::fmt::Debug;
use std::hash::Hash;
use std::iter::FromIterator;
use std::net::SocketAddr;
use std::rc::Rc;
use std::time::Duration;

pub trait NetAddrExt<Key>
where
    Key: Send + Debug + Clone + 'static,
{
    fn add_processor<A>(&self, actor: A) -> Recipient<ProcessCmd<Key>>
    where
        A: Actor<Context = Context<A>> + Handler<ProcessCmd<Key>>;

    fn add_transport<A>(&self, actor: A) -> Recipient<TransportCmd>
    where
        A: Transport;

    fn add_protocol<A>(&self, actor: A) -> Recipient<ProtocolCmd>
    where
        A: Protocol;

    fn set_dht<A>(&self, actor: A) -> Addr<A>
    where
        A: Protocol + Handler<DhtCmd<Key>>;

    fn set_session<A>(&self, actor: A) -> Recipient<SessionCmd<Key>>
    where
        A: Protocol + Handler<SessionCmd<Key>>;
}

#[derive(Clone, Debug)]
pub struct NetConfig {
    connection_timeout: Duration,
    session_init_timeout: Duration,
    session_heartbeat_interval: Duration,
    upkeep_interval: Duration,
}

impl Default for NetConfig {
    fn default() -> Self {
        NetConfig {
            connection_timeout: Duration::from_secs(5),
            session_init_timeout: Duration::from_secs(5),
            session_heartbeat_interval: Duration::from_secs(2),
            upkeep_interval: Duration::from_secs(2),
        }
    }
}

pub struct Net<Key>
where
    Key: Unpin + Send + Clone + Debug + Hash + Eq + 'static,
{
    conf: NetConfig,
    addresses: HashSet<SocketAddr>,

    transports: HashMap<TransportId, Recipient<TransportCmd>>,
    protocols: HashMap<ProtocolId, Recipient<ProtocolCmd>>,
    processors: Vec<Recipient<ProcessCmd<Key>>>,

    session_protocol: Option<Recipient<SessionCmd<Key>>>,
    dht_protocol: Option<Recipient<DhtCmd<Key>>>,

    connections: ConnectionManager,
    sessions: Rc<RefCell<HashMap<(Slot, Slot), Session<Key>>>>,
    identities: IdentityManager<Key>,
}

impl<Key> Net<Key>
where
    Key: Clone + Unpin + Send + Debug + Hash + Eq + AsRef<[u8]> + 'static,
{
    pub fn new(addresses: Vec<SocketAddr>, identities: IdentityManager<Key>) -> Self {
        Self::with_config(addresses, identities, NetConfig::default())
    }

    pub fn with_config(
        addresses: Vec<SocketAddr>,
        identities: IdentityManager<Key>,
        conf: NetConfig,
    ) -> Self {
        Net {
            conf,
            addresses: HashSet::from_iter(addresses.into_iter()),
            transports: HashMap::new(),
            protocols: HashMap::new(),
            processors: Vec::new(),
            session_protocol: None,
            dht_protocol: None,
            connections: ConnectionManager::default(),
            sessions: Rc::new(RefCell::new(HashMap::new())),
            identities,
        }
    }

    fn upkeep(&mut self, _: &mut Context<Self>) {
        self.connections.prune_pending(self.conf.connection_timeout);
    }
}

impl<Key> Net<Key>
where
    Key: Clone + Unpin + Send + Debug + Hash + Eq + AsRef<[u8]> + 'static,
{
    #[inline]
    fn process_outbound<'f>(
        processors: Vec<Recipient<ProcessCmd<Key>>>,
        from: Option<&'f Key>,
        to: Option<&'f Key>,
        packet: Packet,
    ) -> impl Future<Output = Result<Packet>> + 'f {
        futures::stream::iter(processors.into_iter())
            .map(move |recipient| (recipient, from.cloned(), to.cloned()))
            .fold(Ok(packet), move |res, (recipient, from, to)| async move {
                match res {
                    Ok(packet) => recipient
                        .send(ProcessCmd::Outbound { from, to, packet })
                        .await
                        .flatten_result(),
                    err => err,
                }
            })
    }

    #[inline]
    fn process_inbound<'f>(
        processors: Vec<Recipient<ProcessCmd<Key>>>,
        from: Option<&'f Key>,
        to: Option<&'f Key>,
        packet: Packet,
    ) -> impl Future<Output = Result<Packet>> + 'f {
        futures::stream::iter(processors.into_iter().rev())
            .map(move |recipient| (recipient, from.cloned(), to.cloned()))
            .fold(Ok(packet), move |res, (recipient, from, to)| async move {
                match res {
                    Ok(packet) => recipient
                        .send(ProcessCmd::Inbound { from, to, packet })
                        .await
                        .flatten_result(),
                    err => err,
                }
            })
    }
}

impl<Key> Actor for Net<Key>
where
    Key: Unpin + Send + Clone + Debug + Hash + Eq + AsRef<[u8]> + 'static,
{
    type Context = Context<Self>;

    fn started(&mut self, ctx: &mut Self::Context) {
        IntervalFunc::new(self.conf.upkeep_interval, Self::upkeep)
            .finish()
            .spawn(ctx);

        log::info!("Net service started: {:?}", self.addresses);
    }

    fn stopped(&mut self, _: &mut Self::Context) {
        log::info!("Net service stopped");
    }
}

impl<Key> Handler<ServiceCmd<Key>> for Net<Key>
where
    Key: Clone + Unpin + Send + Debug + Hash + Eq + AsRef<[u8]> + 'static,
{
    type Result = ActorResponse<Self, (), Error>;

    fn handle(&mut self, evt: ServiceCmd<Key>, ctx: &mut Context<Self>) -> Self::Result {
        match evt {
            ServiceCmd::SetSessionProtocol(recipient) => {
                self.session_protocol.replace(recipient);
                ActorResponse::reply(Ok(()))
            }
            ServiceCmd::SetDhtProtocol(recipient) => {
                self.dht_protocol.replace(recipient);
                ActorResponse::reply(Ok(()))
            }
            ServiceCmd::AddTransport(transport_id, recipient) => {
                let actor = ctx.address();
                let addresses = self.addresses.iter().cloned().collect();

                let fut = async move {
                    recipient.send(TransportCmd::Bind(addresses)).await??;
                    actor
                        .send(internal::AddTransport(transport_id, recipient))
                        .await?;
                    // TODO: update DHT addresses
                    Ok(())
                };
                ActorResponse::r#async(fut.into_actor(self))
            }
            ServiceCmd::RemoveTransport(transport_id) => {
                let actor = ctx.address();
                let recipient = match self.transports.get(&transport_id) {
                    Some(recipient) => recipient.clone(),
                    None => {
                        return ActorResponse::reply(Err(NetworkError::UnknownTransport(
                            transport_id,
                        )
                        .into()))
                    }
                };

                let fut = async move {
                    recipient.send(TransportCmd::Shutdown).await??;
                    actor.send(internal::RemoveTransport(transport_id)).await?;
                    // TODO: update DHT addresses
                    Ok(())
                };
                ActorResponse::r#async(fut.into_actor(self))
            }
            ServiceCmd::AddProtocol(protocol_id, recipient) => {
                self.protocols.insert(protocol_id, recipient);
                ActorResponse::reply(Ok(()))
            }
            ServiceCmd::RemoveProtocol(protocol_id) => {
                let result = match self.protocols.remove(&protocol_id) {
                    Some(_) => Ok(()),
                    _ => Err(NetworkError::UnknownProtocol(protocol_id).into()),
                };
                ActorResponse::reply(result)
            }
            ServiceCmd::AddProcessor(recipient) => {
                self.processors.push(recipient);
                ActorResponse::reply(Ok(()))
            }
            ServiceCmd::RemoveProcessor(recipient) => {
                if let Some(idx) = self.processors.iter().position(|r| r == &recipient) {
                    self.processors.remove(idx);
                }
                ActorResponse::reply(Ok(()))
            }
            ServiceCmd::Shutdown => {
                log::info!("Shutting down...");

                let actor = ctx.address();

                self.sessions.borrow_mut().clear();
                std::mem::replace(&mut self.connections, ConnectionManager::default());

                let protocols_fut = std::mem::replace(&mut self.protocols, HashMap::new())
                    .into_iter()
                    .map(|(_, v)| v.send(ProtocolCmd::Shutdown));
                let transports_fut = std::mem::replace(&mut self.transports, HashMap::new())
                    .into_iter()
                    .map(|(_, v)| v.send(TransportCmd::Shutdown));

                let fut = async move {
                    futures::future::join_all(protocols_fut).await;
                    futures::future::join_all(transports_fut).await;
                    Ok(())
                };

                ActorResponse::r#async(fut.into_actor(self))
            }
        }
    }
}

impl<Key> Handler<SendCmd<Key>> for Net<Key>
where
    Key: Clone + Unpin + Send + Debug + Hash + Eq + AsRef<[u8]> + 'static,
{
    type Result = ActorResponse<Self, (), Error>;

    fn handle(&mut self, evt: SendCmd<Key>, ctx: &mut Context<Self>) -> Self::Result {
        match evt {
            SendCmd::Roaming {
                from,
                mut to,
                mut packet,
            } => {
                log::debug!("Send roaming message to: {:?}", to);
                packet = packet.sign();

                let conn = match to.transport_id {
                    Address::ANY_TRANSPORT => self
                        .transports
                        .keys()
                        .filter_map(|id| {
                            to.transport_id = *id;
                            self.connections.get(&to)
                        })
                        .next(),
                    _ => self.connections.get(&to),
                };

                let processors = self.processors.clone();
                let fut = match conn.cloned() {
                    Some(mut conn) => async move {
                        let packet =
                            Self::process_outbound(processors, from.as_ref(), None, packet).await?;
                        conn.send(packet).await?;
                        Ok(())
                    }
                    .left_future(),
                    None => {
                        let actor = ctx.address();
                        async move {
                            let conns = actor.send(internal::Connect(vec![to.clone()])).await??;
                            let conn = futures::future::select_ok(conns.into_iter()).await?.0;
                            let to = conn.address;
                            actor.send(SendCmd::Roaming { from, to, packet }).await?
                        }
                        .right_future()
                    }
                };

                ActorResponse::r#async(fut.into_actor(self))
            }
            SendCmd::Session {
                from,
                to,
                mut packet,
            } => {
                log::debug!("Send session message to: {}", to);
                packet = packet.encrypt();

                let actor = ctx.address();
                let dht = self.dht_protocol.clone();
                let proto = self.session_protocol.clone();
                let processors = self.processors.clone();
                let sessions = self.sessions.clone();
                let identities = self.identities.clone();
                let timeout = self.conf.session_init_timeout;

                let fut = async move {
                    let dht = dht.ok_or_else(|| Error::protocol("No discovery protocol"))?;
                    let proto = proto.ok_or_else(|| Error::protocol("No session protocol"))?;
                    let from_key = identities
                        .get_key(&from)
                        .ok_or_else(|| Error::protocol("Unknown identity"))?;

                    let dht_value = actor
                        .send(internal::ResolveIdentity::new(to.clone()))
                        .await??;
                    let packet = Self::process_outbound(
                        processors,
                        Some(&from_key),
                        Some(&dht_value.identity_key),
                        packet,
                    )
                    .await?;

                    let slots = (to_slot(&from_key), to_slot(&dht_value.identity_key));
                    let existing = { (*sessions.borrow()).get(&slots).cloned() };
                    let mut session = match existing {
                        Some(session) => session,
                        _ => {
                            let mut session = {
                                sessions
                                    .borrow_mut()
                                    .entry(slots)
                                    .or_insert(Session::new(
                                        from_key.clone(),
                                        dht_value.identity_key.clone(),
                                    ))
                                    .clone()
                            };
                            let addresses = dht
                                .send(DhtCmd::ResolveNode(dht_value.node_key.clone()))
                                .await??
                                .into_addresses()?;
                            let connections = actor.send(internal::Connect(addresses)).await??;
                            session
                                .add_future_connection(connections, |conn| {
                                    proto
                                        .send(SessionCmd::Initiate {
                                            from: from_key.clone(),
                                            from_identity: from.clone(),
                                            to: dht_value.identity_key.clone(),
                                            to_identity: to.clone(),
                                            address: conn.address,
                                        })
                                        .map(|r| r.flatten_result())
                                })
                                .await?;
                            session
                        }
                    };

                    tokio::time::timeout(timeout, session)
                        .await
                        .map_err(|_| Error::from(SessionError::Timeout))??
                        .send(packet)
                        .await
                        .map(|_| Ok(()))?
                };

                ActorResponse::r#async(fut.into_actor(self))
            }
            SendCmd::Broadcast { packet } => unimplemented!(),
        }
    }
}

impl<Key> Handler<TransportEvt> for Net<Key>
where
    Key: Unpin + Send + Clone + Debug + Hash + Eq + AsRef<[u8]> + 'static,
{
    type Result = ();

    fn handle(&mut self, msg: TransportEvt, ctx: &mut Context<Self>) -> Self::Result {
        match msg {
            TransportEvt::Connected(address, channel) => {
                log::debug!("Connected to {:?}", address);
                self.connections.connected(address, channel);
            }
            TransportEvt::Disconnected(address, reason) => {
                log::debug!("Disconnected from {:?}: {:?}", address, reason);
                if let Some(mut conn) = self.connections.disconnected(&address) {
                    let mut sessions = self.sessions.borrow_mut();
                    conn.take_slots().into_iter().for_each(|pair| {
                        if let Some(session) = sessions.get_mut(&pair) {
                            session.remove_connection(&conn);
                            if !session.is_alive() {
                                sessions.remove(&pair);
                            }
                        }
                    });
                }
            }
            TransportEvt::Packet(address, packet) => {
                let packet = match packet.try_decode() {
                    Ok(packet) => packet,
                    Err(err) => return log::warn!("Error decoding packet: {:?}", err),
                };
                let proto_id = packet.payload.protocol_id;
                let proto = match self.protocols.get(&proto_id) {
                    Some(protocol) => protocol.clone(),
                    _ => return log::error!("Unknown protocol {} ({:?})", proto_id, address),
                };
                let keys = packet
                    .slots()
                    .map(|(sender, recipient)| {
                        self.sessions
                            .borrow()
                            .get(&(recipient, sender))
                            .map(|s| s.keys())
                    })
                    .flatten();

                let identities = self.identities.clone();
                let processors = self.processors.clone();
                let fut = async move {
                    let command = match keys {
                        Some((local, remote)) => ProtocolCmd::SessionPacket {
                            from: identities.get_identity(&remote).ok_or_else(|| {
                                Error::protocol(format!(
                                    "Unknown remote identity for key {}",
                                    hex::encode(&remote)
                                ))
                            })?,
                            to: identities.get_identity(&local).ok_or_else(|| {
                                Error::protocol(format!(
                                    "Unknown local identity for key {}",
                                    hex::encode(&local)
                                ))
                            })?,
                            address,
                            packet: Self::process_inbound(
                                processors,
                                Some(&remote),
                                Some(&local),
                                packet,
                            )
                            .await?,
                        },
                        None => ProtocolCmd::RoamingPacket {
                            address,
                            packet: Self::process_inbound(processors, None, None, packet).await?,
                        },
                    };

                    log::debug!("Protocol {} message ({:?})", proto_id, address);
                    proto.send(command).await??;
                    Ok(())
                }
                .map_err(|e: Error| log::error!("Packet handler error: {}", e))
                .map(|_| ());

                ctx.spawn(fut.into_actor(self));
            }
        }
    }
}

impl<Key> Handler<SessionEvt<Key>> for Net<Key>
where
    Key: Unpin + Send + Clone + Debug + Hash + Eq + AsRef<[u8]> + 'static,
{
    type Result = ();

    fn handle(&mut self, evt: SessionEvt<Key>, ctx: &mut Context<Self>) -> Self::Result {
        match evt {
            SessionEvt::Established {
                from,
                from_identity,
                to,
                to_identity,
                address,
            } => match self.connections.get(&address) {
                Some(conn) => {
                    self.sessions
                        .borrow_mut()
                        .entry((to_slot(&from), to_slot(&to)))
                        .or_insert_with(|| Session::new(from, to.clone()))
                        .add_connection(conn.clone());
                    self.identities.insert_key(to_identity, to);
                }
                _ => {
                    log::warn!(
                        "Connection to {:?} ({}) no longer exists",
                        address,
                        hex::encode(to.as_ref())
                    );
                }
            },
        }
    }
}

impl<Key> Handler<internal::ResolveIdentity<Key>> for Net<Key>
where
    Key: Unpin + Send + Clone + Debug + Hash + Eq + AsRef<[u8]> + 'static,
{
    type Result = ActorResponse<Self, DhtValue<Key>, Error>;

    fn handle(
        &mut self,
        evt: internal::ResolveIdentity<Key>,
        ctx: &mut Context<Self>,
    ) -> Self::Result {
        if let Some(node_key) = self.identities.get_node_key(&evt.identity) {
            if let Some(identity_key) = self.identities.get_key(&evt.identity) {
                let dht_value = DhtValue {
                    identity_key,
                    node_key,
                };
                return ActorResponse::reply(Ok(dht_value));
            }
        }

        let mut identities = self.identities.clone();
        let dht = self.dht_protocol.clone();
        let fut = async move {
            let dht_value = dht
                .ok_or_else(|| Error::protocol("No discovery protocol"))?
                .send(DhtCmd::ResolveValue(evt.identity.as_ref().to_vec()))
                .await??
                .into_value()?;
            identities.insert_key(evt.identity.clone(), dht_value.identity_key.clone());
            identities.insert_node_key(evt.identity, dht_value.node_key.clone());
            Ok(dht_value)
        };

        ActorResponse::r#async(fut.into_actor(self))
    }
}

<<<<<<< HEAD
impl<Key> Handler<GetStatus> for Net<Key>
where
    Key: Unpin + Send + Clone + Debug + Hash + Eq + 'static,
{
    type Result = Result<StatusInfo>;

    fn handle(&mut self, msg: GetStatus, ctx: &mut Context<Self>) -> Self::Result {
        let connections = self.connections.status();
        Ok(StatusInfo { connections })
    }
}

impl<Key> Handler<internal::Connect<Key>> for Net<Key>
=======
impl<Key> Handler<internal::Connect> for Net<Key>
>>>>>>> d2f56d4e
where
    Key: Unpin + Send + Clone + Debug + Hash + Eq + AsRef<[u8]> + 'static,
{
    type Result = <internal::Connect as Message>::Result;

    fn handle(&mut self, evt: internal::Connect, ctx: &mut Context<Self>) -> Self::Result {
        let mut addresses = Vec::new();
        let mut triggers = Vec::new();
        let mut futs = Vec::new();

        evt.0.into_iter().for_each(|a| match a.transport_id {
            Address::ANY_TRANSPORT => addresses.extend(
                self.transports
                    .keys()
                    .map(|id| Address::new(*id, a.socket_addr)),
            ),
            _ => addresses.push(a),
        });

        log::debug!("Connecting to addresses: {:?}", addresses);

        addresses.into_iter().for_each(|a| {
            if let Some(recipient) = self.transports.get(&a.transport_id) {
                let pending = self.connections.pending(a);
                if let PendingConnection::New(_) = &pending {
                    log::debug!("Connecting to {:?}", a);
                    futs.push(recipient.send(TransportCmd::Connect(a.socket_addr)));
                }
                triggers.push(pending.into());
            };
        });

        match triggers.is_empty() {
            true => Err(NetworkError::NoAddress.into()),
            false => {
                if !futs.is_empty() {
                    ctx.spawn(futures::future::join_all(futs).map(|_| ()).into_actor(self));
                }
                Ok(triggers)
            }
        }
    }
}

impl<Key> Handler<internal::AddTransport> for Net<Key>
where
    Key: Unpin + Send + Clone + Debug + Hash + Eq + AsRef<[u8]> + 'static,
{
    type Result = <internal::AddTransport as actix::Message>::Result;

    fn handle(&mut self, evt: internal::AddTransport, _: &mut Context<Self>) -> Self::Result {
        let (transport_id, recipient) = (evt.0, evt.1);
        self.transports.insert(transport_id, recipient);
    }
}

impl<Key> Handler<internal::RemoveTransport> for Net<Key>
where
    Key: Unpin + Send + Clone + Debug + Hash + Eq + AsRef<[u8]> + 'static,
{
    type Result = <internal::RemoveTransport as actix::Message>::Result;

    fn handle(&mut self, evt: internal::RemoveTransport, _: &mut Context<Self>) -> Self::Result {
        let transport_id = evt.0;
        self.transports.remove(&transport_id);
    }
}

impl<Key> NetAddrExt<Key> for Addr<Net<Key>>
where
    Key: Unpin + Send + Clone + Debug + Hash + Eq + AsRef<[u8]> + 'static,
{
    fn add_processor<A>(&self, actor: A) -> Recipient<ProcessCmd<Key>>
    where
        A: Actor<Context = Context<A>> + Handler<ProcessCmd<Key>>,
    {
        let recipient = actor.start().recipient();
        self.do_send(ServiceCmd::AddProcessor(recipient.clone()));
        recipient
    }

    fn add_transport<A>(&self, actor: A) -> Recipient<TransportCmd>
    where
        A: Transport,
    {
        {
            let recipient = actor.start().recipient();
            self.do_send(ServiceCmd::AddTransport(A::TRANSPORT_ID, recipient.clone()));
            recipient
        }
    }

    fn add_protocol<A>(&self, actor: A) -> Recipient<ProtocolCmd>
    where
        A: Protocol,
    {
        let recipient = actor.start().recipient();
        self.do_send(ServiceCmd::AddProtocol(A::ID, recipient.clone()));
        recipient
    }

    fn set_dht<A>(&self, actor: A) -> Addr<A>
    where
        A: Protocol + Handler<DhtCmd<Key>>,
    {
        {
            let addr = actor.start();
            self.do_send(ServiceCmd::SetDhtProtocol(addr.clone().recipient()));
<<<<<<< HEAD
            self.do_send(ServiceCmd::AddProtocol(
                A::PROTOCOL_ID,
                addr.clone().recipient(),
            ));
            addr
=======
            self.do_send(ServiceCmd::AddProtocol(A::ID, addr.clone().recipient()));
            addr.recipient()
>>>>>>> d2f56d4e
        }
    }

    fn set_session<A>(&self, actor: A) -> Recipient<SessionCmd<Key>>
    where
        A: Protocol + Handler<SessionCmd<Key>>,
    {
        {
            let addr = actor.start();
            self.do_send(ServiceCmd::SetSessionProtocol(addr.clone().recipient()));
            self.do_send(ServiceCmd::AddProtocol(A::ID, addr.clone().recipient()));
            addr.recipient()
        }
    }
}

mod internal {
    use crate::event::{DhtValue, TransportCmd};
    use crate::identity::Identity;
    use crate::packet::Packet;
    use crate::transport::connection::ConnectionFut;
    use crate::transport::{Address, TransportId};
    use crate::Result;
    use actix::prelude::*;
    use serde::export::PhantomData;
    use std::fmt::Debug;

    #[derive(Clone, Debug, Message)]
    #[rtype(result = "()")]
    pub struct AddTransport(pub TransportId, pub Recipient<TransportCmd>);

    #[derive(Clone, Debug, Message)]
    #[rtype(result = "()")]
    pub struct RemoveTransport(pub TransportId);

    #[derive(Clone, Debug, Message)]
    #[rtype(result = "Result<DhtValue<Key>>")]
    pub struct ResolveIdentity<Key: Clone + Debug + 'static> {
        pub identity: Identity,
        phantom: PhantomData<Key>,
    }

    impl<Key: Clone + Debug + 'static> ResolveIdentity<Key> {
        pub fn new(identity: Identity) -> Self {
            ResolveIdentity {
                identity,
                phantom: PhantomData,
            }
        }
    }

    #[derive(Clone, Debug, Message)]
    #[rtype(result = "Result<Vec<ConnectionFut>>")]
    pub struct Connect(pub Vec<Address>);
}<|MERGE_RESOLUTION|>--- conflicted
+++ resolved
@@ -7,11 +7,7 @@
 use crate::session::Session;
 use crate::transport::connection::{ConnectionManager, PendingConnection};
 use crate::transport::{Address, Transport, TransportId};
-<<<<<<< HEAD
-use crate::{GetStatus, Result, StatusInfo};
-=======
-use crate::{Identity, Result};
->>>>>>> d2f56d4e
+use crate::{Identity, GetStatus, Result, StatusInfo};
 use actix::prelude::*;
 use futures::{Future, FutureExt, StreamExt, TryFutureExt};
 use hashbrown::{HashMap, HashSet};
@@ -544,6 +540,18 @@
     }
 }
 
+impl<Key> Handler<GetStatus> for Net<Key>
+where
+    Key: Unpin + Send + Clone + Debug + Hash + Eq + AsRef<[u8]> + 'static,
+{
+    type Result = Result<StatusInfo>;
+
+    fn handle(&mut self, msg: GetStatus, ctx: &mut Context<Self>) -> Self::Result {
+        let connections = self.connections.status();
+        Ok(StatusInfo { connections })
+    }
+}
+
 impl<Key> Handler<internal::ResolveIdentity<Key>> for Net<Key>
 where
     Key: Unpin + Send + Clone + Debug + Hash + Eq + AsRef<[u8]> + 'static,
@@ -582,23 +590,7 @@
     }
 }
 
-<<<<<<< HEAD
-impl<Key> Handler<GetStatus> for Net<Key>
-where
-    Key: Unpin + Send + Clone + Debug + Hash + Eq + 'static,
-{
-    type Result = Result<StatusInfo>;
-
-    fn handle(&mut self, msg: GetStatus, ctx: &mut Context<Self>) -> Self::Result {
-        let connections = self.connections.status();
-        Ok(StatusInfo { connections })
-    }
-}
-
-impl<Key> Handler<internal::Connect<Key>> for Net<Key>
-=======
 impl<Key> Handler<internal::Connect> for Net<Key>
->>>>>>> d2f56d4e
 where
     Key: Unpin + Send + Clone + Debug + Hash + Eq + AsRef<[u8]> + 'static,
 {
@@ -707,16 +699,12 @@
         {
             let addr = actor.start();
             self.do_send(ServiceCmd::SetDhtProtocol(addr.clone().recipient()));
-<<<<<<< HEAD
+            self.do_send(ServiceCmd::AddProtocol(A::ID, addr.clone().recipient()));
             self.do_send(ServiceCmd::AddProtocol(
-                A::PROTOCOL_ID,
+                A::ID,
                 addr.clone().recipient(),
             ));
             addr
-=======
-            self.do_send(ServiceCmd::AddProtocol(A::ID, addr.clone().recipient()));
-            addr.recipient()
->>>>>>> d2f56d4e
         }
     }
 
