<<<<<<< HEAD
use crate::common::FlattenResult;
use crate::error::{Error, NetworkError, SessionError};
use crate::event::*;
use crate::packet::Packet;
use crate::protocol::ProtocolId;
use crate::session::Session;
use crate::transport::connection::{ConnectionManager, PendingConnection};
use crate::transport::{Address, TransportId};
use crate::Result;
use actix::prelude::*;
use futures::{Future, FutureExt, StreamExt, TryFutureExt};
use hashbrown::{HashMap, HashSet};
use std::fmt::Debug;
use std::hash::Hash;
use std::iter::FromIterator;
use std::net::SocketAddr;
use std::time::Duration;

#[derive(Clone, Debug)]
pub struct NetConfig {
    connection_timeout: Duration,
    session_timeout: Duration,
    session_heartbeat_interval: Duration,
    upkeep_interval: Duration,
}

impl Default for NetConfig {
    fn default() -> Self {
        NetConfig {
            connection_timeout: Duration::from_secs(5),
            session_timeout: Duration::from_secs(5),
            session_heartbeat_interval: Duration::from_secs(2),
            upkeep_interval: Duration::from_secs(2),
        }
    }
}

#[derive(Debug)]
pub struct Net<Key>
where
    Key: Unpin + Send + Clone + Debug + Hash + Eq,
{
    conf: NetConfig,
    addresses: HashSet<SocketAddr>,

    transports: HashMap<TransportId, Recipient<TransportCmd>>,
    protocols: HashMap<ProtocolId, Recipient<ProtocolCmd<Key>>>,
    processors: Vec<Recipient<ProcessCmd<Key>>>,

    session_protocol: Option<Recipient<SessionCmd<Key>>>,
    dht_protocol: Option<Recipient<DhtCmd<Key>>>,

    connections: ConnectionManager<Key>,
    sessions: HashMap<Key, Session<Key>>,
}

impl<Key> Net<Key>
where
    Key: Clone + Unpin + Send + Debug + Hash + Eq + 'static,
{
    pub fn new(addresses: Vec<SocketAddr>) -> Self {
        Self::with_config(addresses, NetConfig::default())
    }

    pub fn with_config(addresses: Vec<SocketAddr>, conf: NetConfig) -> Self {
        Net {
            conf,
            addresses: HashSet::from_iter(addresses.into_iter()),
            transports: HashMap::new(),
            protocols: HashMap::new(),
            processors: Vec::new(),
            session_protocol: None,
            dht_protocol: None,
            connections: ConnectionManager::default(),
            sessions: HashMap::new(),
        }
    }
}

impl<Key> Net<Key>
where
    Key: Clone + Unpin + Send + Debug + Hash + Eq + 'static,
{
    fn session(
        &mut self,
        key: Key,
        actor: Addr<Self>,
    ) -> impl Future<Output = Result<Session<Key>>> {
        if let Some(session) = self.sessions.get(&key).cloned() {
            return async move { Ok(session.await?) }.left_future();
        }

        let mut session = self
            .sessions
            .entry(key.clone())
            .or_insert(Session::new(key.clone()))
            .clone();

        let dht = self.dht_protocol.clone();
        let proto = self.session_protocol.clone();

        async move {
            let dht = dht.ok_or_else(|| Error::protocol("No discovery protocol"))?;
            let proto = proto.ok_or_else(|| Error::protocol("No session protocol"))?;
            let addresses = dht
                .send(DhtCmd::ResolveNode(key.clone()))
                .await??
                .into_addresses()?;
            let conns = actor.send(internal::Connect::new(addresses)).await??;

            session
                .add_future_connection(conns, |conn| {
                    proto
                        .send(SessionCmd::Initiate(conn.address))
                        .map(|r| r.flatten_result())
                })
                .await?;

            Ok(session.await?)
        }
        .right_future()
    }

    fn upkeep(&mut self, _: &mut Context<Self>) {
        self.connections.prune_pending(self.conf.connection_timeout);
    }
=======
use anyhow::{anyhow, Context};
use futures::prelude::*;
use std::net::{SocketAddr, ToSocketAddrs};

use ya_client_model::NodeId;
use ya_core_model::{identity, net};
use ya_service_bus::{
    connection, typed as bus, untyped as local_bus, Error, ResponseChunk, RpcEndpoint,
};

pub const CENTRAL_ADDR_ENV_VAR: &str = "CENTRAL_NET_HOST";
pub const DEFAULT_CENTRAL_ADDR: &str = "34.244.4.185:7464";

pub fn central_net_addr() -> std::io::Result<SocketAddr> {
    Ok(std::env::var(CENTRAL_ADDR_ENV_VAR)
        .unwrap_or(DEFAULT_CENTRAL_ADDR.into())
        .to_socket_addrs()?
        .next()
        .expect("central net hub addr needed"))
>>>>>>> 70afb300
}

impl<Key> Net<Key>
where
    Key: Clone + Unpin + Send + Debug + Hash + Eq + 'static,
{
    #[inline]
    fn process_outbound<'a>(
        &self,
        from: Option<Key>,
        to: Option<Key>,
        packet: Packet,
    ) -> impl Future<Output = Result<Packet>> + 'a {
        let iter = self.processors.clone().into_iter();
        futures::stream::iter(iter)
            .map(move |recipient| (recipient, from.clone(), to.clone()))
            .fold(Ok(packet), move |res, (recipient, from, to)| async move {
                match res {
                    Ok(packet) => recipient
                        .send(ProcessCmd::Outbound { from, to, packet })
                        .await
                        .flatten_result(),
                    err => err,
                }
            })
    }

    #[inline]
    fn process_inbound<'a>(
        &self,
        from: Option<Key>,
        to: Option<Key>,
        packet: Packet,
    ) -> impl Future<Output = Result<Packet>> + 'a {
        let iter = self.processors.clone().into_iter().rev();
        futures::stream::iter(iter)
            .map(move |recipient| (recipient, from.clone(), to.clone()))
            .fold(Ok(packet), move |res, (recipient, from, to)| async move {
                match res {
                    Ok(packet) => recipient
                        .send(ProcessCmd::Inbound { from, to, packet })
                        .await
                        .flatten_result(),
                    err => err,
                }
            })
    }
}

impl<Key> Actor for Net<Key>
where
    Key: Unpin + Send + Clone + Debug + Hash + Eq + 'static,
{
    type Context = Context<Self>;

    fn started(&mut self, ctx: &mut Self::Context) {
        // TODO: service bus + handlers

        IntervalFunc::new(self.conf.upkeep_interval, Self::upkeep)
            .finish()
            .spawn(ctx);

        log::info!("Net service started: {:?}", self.addresses);
    }

    fn stopped(&mut self, _: &mut Self::Context) {
        log::info!("Net service stopped");
    }
}

impl<Key> Handler<ServiceCmd<Key>> for Net<Key>
where
    Key: Clone + Unpin + Send + Debug + Hash + Eq + 'static,
{
    type Result = ActorResponse<Self, (), Error>;

    fn handle(&mut self, evt: ServiceCmd<Key>, ctx: &mut Context<Self>) -> Self::Result {
        match evt {
            ServiceCmd::SetSessionProtocol(recipient) => {
                self.session_protocol.replace(recipient);
                ActorResponse::reply(Ok(()))
            }
            ServiceCmd::SetDhtProtocol(recipient) => {
                self.dht_protocol.replace(recipient);
                ActorResponse::reply(Ok(()))
            }
            ServiceCmd::AddTransport(transport_id, recipient) => {
                let actor = ctx.address();
                let addresses = self.addresses.iter().cloned().collect();

                let fut = async move {
                    recipient.send(TransportCmd::Bind(addresses)).await??;
                    actor
                        .send(internal::AddTransport(transport_id, recipient))
                        .await?;
                    Ok(())
                };
                ActorResponse::r#async(fut.into_actor(self))
            }
            ServiceCmd::RemoveTransport(transport_id) => {
                let actor = ctx.address();
                let recipient = match self.transports.get(&transport_id) {
                    Some(recipient) => recipient.clone(),
                    None => {
                        return ActorResponse::reply(Err(NetworkError::UnknownTransport(
                            transport_id,
                        )
                        .into()))
                    }
                };

                let fut = async move {
                    recipient.send(TransportCmd::Shutdown).await??;
                    actor.send(internal::RemoveTransport(transport_id)).await?;
                    Ok(())
                };
                ActorResponse::r#async(fut.into_actor(self))
            }
            ServiceCmd::AddProtocol(protocol_id, recipient) => {
                self.protocols.insert(protocol_id, recipient);
                ActorResponse::reply(Ok(()))
            }
            ServiceCmd::RemoveProtocol(protocol_id) => {
                let result = match self.protocols.remove(&protocol_id) {
                    Some(_) => Ok(()),
                    _ => Err(NetworkError::UnknownProtocol(protocol_id).into()),
                };
                ActorResponse::reply(result)
            }
            ServiceCmd::AddProcessor(recipient) => {
                self.processors.push(recipient);
                ActorResponse::reply(Ok(()))
            }
            ServiceCmd::RemoveProcessor(recipient) => {
                if let Some(idx) = self.processors.iter().position(|r| r == &recipient) {
                    self.processors.remove(idx);
                }
                ActorResponse::reply(Ok(()))
            }
            ServiceCmd::Shutdown => {
                log::info!("Shutting down...");

                let actor = ctx.address();

                std::mem::replace(&mut self.connections, ConnectionManager::default());
                std::mem::replace(&mut self.sessions, HashMap::new())
                    .into_iter()
                    .for_each(|(_, mut s)| s.terminate());

                let protocols_fut = std::mem::replace(&mut self.protocols, HashMap::new())
                    .into_iter()
                    .map(|(_, v)| v.send(ProtocolCmd::Shutdown));
                let transports_fut = std::mem::replace(&mut self.transports, HashMap::new())
                    .into_iter()
                    .map(|(_, v)| v.send(TransportCmd::Shutdown));

                let fut = async move {
                    futures::future::join_all(protocols_fut).await;
                    futures::future::join_all(transports_fut).await;

                    actor.send(internal::Shutdown).await?;
                    Ok(())
                };

                ActorResponse::r#async(fut.into_actor(self))
            }
        }
    }
}

impl<Key> Handler<SendCmd<Key>> for Net<Key>
where
    Key: Clone + Unpin + Send + Debug + Hash + Eq + 'static,
{
    type Result = ActorResponse<Self, (), Error>;

    fn handle(&mut self, evt: SendCmd<Key>, ctx: &mut Context<Self>) -> Self::Result {
        match evt {
            SendCmd::Roaming {
                from,
                mut to,
                packet,
            } => {
                log::debug!("Send roaming message to: {:?}", to);

                let conn = match to.transport_id {
                    Address::ANY_TRANSPORT => {
                        let keys = self.transports.keys();
                        keys.filter_map(|id| {
                            to.transport_id = *id;
                            self.connections.get(&to)
                        })
                        .next()
                    }
                    _ => self.connections.get(&to),
                };

                let fut = match conn {
                    Some(conn) => {
                        let mut conn = conn.clone();
                        let process_fut = self.process_outbound(from, None, packet);

                        async move {
                            let packet = process_fut.await?;
                            conn.send(packet).await?;
                            Ok(())
                        }
                        .left_future()
                    }
                    None => {
                        let actor = ctx.address();
                        let addresses = vec![to.clone()];

                        async move {
                            let conns = actor.send(internal::Connect::new(addresses)).await??;
                            let conn = futures::future::select_ok(conns.into_iter()).await?.0;
                            actor
                                .send(SendCmd::Roaming {
                                    from,
                                    to: conn.address,
                                    packet,
                                })
                                .await?
                        }
                        .right_future()
                    }
                };

                ActorResponse::r#async(fut.into_actor(self))
            }
            SendCmd::Session { from, to, packet } => {
                log::debug!("Send session message to: {:?}", to);

                let actor = ctx.address();
                let fut = async move { actor.send(internal::Send { from, to, packet }).await? };

                ActorResponse::r#async(fut.into_actor(self))
            }
            SendCmd::Broadcast { from, packet } => {
                if self.sessions.is_empty() {
                    return ActorResponse::reply(Err(NetworkError::NoConnection.into()));
                }

                let actor = ctx.address();
                let futs = self
                    .sessions
                    .values()
                    .map(|s| {
                        actor.send(internal::Send {
                            from: from.clone(),
                            to: s.key(),
                            packet: packet.clone(),
                        })
                    })
                    .collect::<Vec<_>>();

                Arbiter::spawn(async move {
                    let _ = futures::future::join_all(futs.into_iter()).await;
                });
                ActorResponse::reply(Ok(()))
            }
            SendCmd::Disconnect(key, reason) => {
                if !self.sessions.contains_key(&key) {
                    return ActorResponse::reply(Ok(()));
                }

                let protocol = self.session_protocol.clone();
                let fut = async move {
                    if let Some(protocol) = protocol {
                        protocol
                            .send(SessionCmd::Disconnect(key.clone(), reason))
                            .await??;
                    }
                    Ok(())
                };
                ActorResponse::r#async(fut.into_actor(self))
            }
        }
    }
}

impl<Key> Handler<TransportEvt> for Net<Key>
where
    Key: Unpin + Send + Clone + Debug + Hash + Eq + 'static,
{
    type Result = ();

    fn handle(&mut self, msg: TransportEvt, ctx: &mut Context<Self>) -> Self::Result {
        match msg {
            TransportEvt::Connected(address, channel) => {
                log::debug!("Connected to {:?}", address);
                self.connections.connected(address, channel);
            }
            TransportEvt::Disconnected(address, reason) => {
                log::debug!("Disconnected from {:?}: {:?}", address, reason);
                if let Some(conn) = self.connections.disconnected(&address) {
                    if let Some(key) = conn.ctx() {
                        if let Some(session) = self.sessions.get_mut(&key) {
                            session.remove_connection(&conn);
                            if !session.is_alive() {
                                self.sessions.remove(&key);
                            }
                        }
                    }
                }
            }
            TransportEvt::Packet(address, packet) => {
                if packet.message.len() == 0 {
                    log::trace!("Received an empty packet");
                    return;
                }

                let packet = match packet.try_decode() {
                    Ok(packet) => packet,
                    Err(err) => {
                        log::warn!("Error decoding packet: {:?}", err);
                        return;
                    }
                };
                let key = self.connections.get(&address).map(|c| c.ctx()).flatten();
                let protocol_id = packet.payload.protocol_id();
                let protocol = match self.protocols.get(&protocol_id).cloned() {
                    Some(protocol) => protocol,
                    _ => {
                        log::error!(
                            "Unknown protocol {} (address: {:?}, key: {:?})",
                            protocol_id,
                            address,
                            key
                        );
                        return;
                    }
                };

                let process_fut = self.process_inbound(key.clone(), None, packet);
                let fut = async move {
                    let packet = process_fut.await?;
                    let command = match key {
                        Some(key) => ProtocolCmd::SessionPacket(address, packet, key),
                        None => ProtocolCmd::RoamingPacket(address, packet),
                    };

                    log::debug!("Protocol {} message ({:?})", protocol_id, address,);
                    protocol.send(command).await??;
                    Ok(())
                }
                .map_err(|e: Error| log::error!("TransportEvent::Packet handler error: {}", e))
                .map(|_| ());

                ctx.spawn(fut.into_actor(self));
            }
        }
    }
}

impl<Key> Handler<SessionEvt<Key>> for Net<Key>
where
    Key: Unpin + Send + Clone + Debug + Hash + Eq + 'static,
{
    type Result = ();

    fn handle(&mut self, evt: SessionEvt<Key>, _: &mut Context<Self>) -> Self::Result {
        match evt {
            SessionEvt::Established(address, key) => match self.connections.get(&address) {
                Some(conn) => {
                    log::info!("Session connection with {:?} found", address);
                    self.sessions
                        .entry(key.clone())
                        .or_insert_with(|| Session::new(key))
                        .add_connection(conn.clone());
                }
                _ => {
                    log::warn!(
                        "Connection to {:?} (key: {:?}) no longer exists",
                        address,
                        key
                    );
                }
            },
            SessionEvt::Disconnected(key) => {
                match self.sessions.remove(&key) {
                    Some(mut session) => {
                        session.addresses().into_iter().for_each(|a| {
                            self.connections.disconnected(&a);
                        });
                        session.terminate();
                    }
                    None => return,
                };
            }
        }
    }
}

impl<Key> Handler<internal::Connect<Key>> for Net<Key>
where
    Key: Unpin + Send + Clone + Debug + Hash + Eq + 'static,
{
    type Result = <internal::Connect<Key> as Message>::Result;

    fn handle(&mut self, evt: internal::Connect<Key>, ctx: &mut Context<Self>) -> Self::Result {
        let mut addresses = Vec::new();
        let mut triggers = Vec::new();
        let mut futs = Vec::new();

        evt.addresses
            .into_iter()
            .for_each(|addr| match addr.transport_id {
                Address::ANY_TRANSPORT => addresses.extend(
                    self.transports
                        .keys()
                        .map(|id| Address::new(*id, addr.socket_addr)),
                ),
                _ => addresses.push(addr),
            });

        log::debug!("Connecting to addresses: {:?}", addresses);

        addresses.into_iter().for_each(|address| {
            if let Some(recipient) = self.transports.get(&address.transport_id) {
                let pending = self.connections.pending(address);
                if let PendingConnection::New(_) = &pending {
                    log::debug!("Connecting to {:?}", address);
                    futs.push(recipient.send(TransportCmd::Connect(address.socket_addr)));
                }
                triggers.push(pending.into());
            };
        });

        match triggers.is_empty() {
            true => Err(NetworkError::NoAddress.into()),
            false => {
                if !futs.is_empty() {
                    ctx.spawn(futures::future::join_all(futs).map(|_| ()).into_actor(self));
                }
                Ok(triggers)
            }
        }
    }
}

impl<Key> Handler<internal::Send<Key>> for Net<Key>
where
    Key: Unpin + Send + Clone + Debug + Hash + Eq + 'static,
{
    type Result = ActorResponse<Self, (), Error>;

    fn handle(&mut self, evt: internal::Send<Key>, ctx: &mut Context<Self>) -> Self::Result {
        let session_fut = self.session(evt.to.clone(), ctx.address());
        let process_fut = self.process_outbound(evt.from, Some(evt.to), evt.packet);
        let timeout = self.conf.session_timeout;

        ActorResponse::r#async(
            async move {
                let packet = process_fut.await?;
                tokio::time::timeout(timeout, session_fut)
                    .await
                    .map_err(|_| Error::from(SessionError::Timeout))??
                    .send(packet)
                    .await
                    .map(|_| Ok(()))?
            }
            .into_actor(self),
        )
    }
}

macro_rules! impl_internal_handler {
    ($msg:ty, ($self:ident, $evt:ident, $ctx:ident) $impl:block) => {
        impl<Key> Handler<$msg> for Net<Key>
        where
            Key: Unpin + Send + Clone + Debug + Hash + Eq + 'static,
        {
            type Result = <$msg as actix::Message>::Result;

            fn handle(&mut $self, $evt: $msg, $ctx: &mut Context<Self>) -> Self::Result $impl
        }
    };
}

impl_internal_handler!(internal::Shutdown, (self, _evt, ctx) {
    ctx.stop();
});

impl_internal_handler!(internal::AddTransport, (self, evt, _ctx) {
    let (transport_id, recipient) = (evt.0, evt.1);
    self.transports.insert(transport_id, recipient);
});

impl_internal_handler!(internal::RemoveTransport, (self, evt, _ctx) {
    let transport_id = evt.0;
    self.transports.remove(&transport_id);
});

mod internal {
    use crate::event::TransportCmd;
    use crate::packet::Packet;
    use crate::transport::connection::ConnectionFut;
    use crate::transport::Address;
    use crate::{Result, TransportId};
    use actix::prelude::*;
    use serde::export::PhantomData;
    use std::fmt::Debug;

    #[derive(Clone, Debug, Message)]
    #[rtype(result = "()")]
    pub struct AddTransport(pub TransportId, pub Recipient<TransportCmd>);

    #[derive(Clone, Debug, Message)]
    #[rtype(result = "()")]
    pub struct RemoveTransport(pub TransportId);

    #[derive(Clone, Debug, Message)]
    #[rtype(result = "()")]
    pub struct Shutdown;

    #[derive(Clone, Debug, Message)]
    #[rtype(result = "Result<Vec<ConnectionFut<Key>>>")]
    pub struct Connect<Key: Clone + Debug + 'static> {
        pub addresses: Vec<Address>,
        phantom: PhantomData<Key>,
    }

    impl<Key: Clone + Debug + 'static> Connect<Key> {
        pub fn new(addresses: Vec<Address>) -> Self {
            Connect {
                addresses,
                phantom: PhantomData,
            }
        }
    }

    #[derive(Clone, Debug, Message)]
    #[rtype(result = "Result<()>")]
    pub struct Send<Key: Clone + Debug + 'static> {
        pub from: Option<Key>,
        pub to: Key,
        pub packet: Packet,
    }
}<|MERGE_RESOLUTION|>--- conflicted
+++ resolved
@@ -1,4 +1,3 @@
-<<<<<<< HEAD
 use crate::common::FlattenResult;
 use crate::error::{Error, NetworkError, SessionError};
 use crate::event::*;
@@ -17,6 +16,11 @@
 use std::net::SocketAddr;
 use std::time::Duration;
 
+use ya_client_model::NodeId;
+use ya_core_model::{identity, net};
+use ya_service_bus::{
+    connection, typed as bus, untyped as local_bus, Error, ResponseChunk, RpcEndpoint,
+};
 #[derive(Clone, Debug)]
 pub struct NetConfig {
     connection_timeout: Duration,
@@ -125,27 +129,6 @@
     fn upkeep(&mut self, _: &mut Context<Self>) {
         self.connections.prune_pending(self.conf.connection_timeout);
     }
-=======
-use anyhow::{anyhow, Context};
-use futures::prelude::*;
-use std::net::{SocketAddr, ToSocketAddrs};
-
-use ya_client_model::NodeId;
-use ya_core_model::{identity, net};
-use ya_service_bus::{
-    connection, typed as bus, untyped as local_bus, Error, ResponseChunk, RpcEndpoint,
-};
-
-pub const CENTRAL_ADDR_ENV_VAR: &str = "CENTRAL_NET_HOST";
-pub const DEFAULT_CENTRAL_ADDR: &str = "34.244.4.185:7464";
-
-pub fn central_net_addr() -> std::io::Result<SocketAddr> {
-    Ok(std::env::var(CENTRAL_ADDR_ENV_VAR)
-        .unwrap_or(DEFAULT_CENTRAL_ADDR.into())
-        .to_socket_addrs()?
-        .next()
-        .expect("central net hub addr needed"))
->>>>>>> 70afb300
 }
 
 impl<Key> Net<Key>
