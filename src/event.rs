--- conflicted
+++ resolved
@@ -109,17 +109,12 @@
 
 unsafe impl<Key> Send for DhtCmd<Key> where Key: Send + Clone {}
 
-<<<<<<< HEAD
-#[derive(Clone, Debug, MessageResponse, Serialize)]
+#[derive(Clone, MessageResponse, Serialize)]
 #[serde(rename_all = "camelCase")]
-pub enum DhtResponse {
-=======
-#[derive(Clone, MessageResponse)]
 pub enum DhtResponse<Key>
 where
     Key: Clone + 'static,
 {
->>>>>>> d2f56d4e
     Addresses(Vec<Address>),
     Value(DhtValue<Key>),
     Empty,
@@ -207,4 +202,4 @@
     InvalidProtocolVersion,
     Shutdown,
     Other(String),
-}+}
