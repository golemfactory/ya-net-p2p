#![allow(unused)]
mod common;
pub mod crypto;
pub mod error;
pub mod event;
pub mod identity;
pub mod packet;
pub mod protocol;
mod serialize;
mod service;
mod session;
pub mod transport;

<<<<<<< HEAD
mod status;
pub use status::{ConnectionInfo, GetStatus, StatusInfo};

mod service;
pub use service::*;

pub use crypto::Crypto;
=======
>>>>>>> d2f56d4e
pub use error::Error;
pub use identity::Identity;
pub use service::*;

pub type Result<T> = std::result::Result<T, Error>;<|MERGE_RESOLUTION|>--- conflicted
+++ resolved
@@ -10,17 +10,9 @@
 mod service;
 mod session;
 pub mod transport;
+mod status;
 
-<<<<<<< HEAD
-mod status;
 pub use status::{ConnectionInfo, GetStatus, StatusInfo};
-
-mod service;
-pub use service::*;
-
-pub use crypto::Crypto;
-=======
->>>>>>> d2f56d4e
 pub use error::Error;
 pub use identity::Identity;
 pub use service::*;
